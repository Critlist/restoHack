--- conflicted
+++ resolved
@@ -141,12 +141,22 @@
    possible default mechanic that has been silienced since v1.0 and carried
    over. I will continue
    to investigate and decide on the approptiate course of action.*/
+  /* IMPORTANT NOTE: when enabling the modern code below (bounds check) it
+   allows a warning message to appear without a ring of warning indicating a
+   possible default mechanic that has been silienced since v1.0 and carried
+   over. I will continue
+   to investigate and decide on the approptiate course of action.*/
   warnlevel -= u.ulevel;
   if (warnlevel >= SIZE(warnings))
     warnlevel = SIZE(warnings) - 1;
   if (warnlevel >= 0)
     if (warnlevel > lastwarnlev || moves > lastwarntime + 5) {
       const char *rr; /* MODERN: const because assigned string literals */
+      /* MODERN: Defensive bounds check for array access while preserving game
+       * logic */
+      // int display_level = (warnlevel < 0) ? 0 : warnlevel;
+      // if (warnlevel < 0) /* MODERN: prevent negative array index */
+      //     warnlevel = 0;
       /* MODERN: Defensive bounds check for array access while preserving game
        * logic */
       // int display_level = (warnlevel < 0) ? 0 : warnlevel;
@@ -363,7 +373,8 @@
     goto postmov;
   }
 
-  /* spit fire ('D') or use a wand ('1') when appropriate */
+  /* spit fire ('D') or use a wand ('1') when appropriate
+   */
   if (index("D1", msym))
     inrange(mtmp);
 
@@ -482,21 +493,13 @@
   nxti:;
   }
   if (mmoved) {
-<<<<<<< HEAD
     if (info[(int)chi] & ALLOW_M) {
-=======
-    if (info[chi] & ALLOW_M) {
->>>>>>> 5170773c
       mtmp2 = m_at(nix, niy);
       if (hitmm(mtmp, mtmp2) == 1 && rn2(4) && hitmm(mtmp2, mtmp) == 2)
         return (2);
       return (0);
     }
-<<<<<<< HEAD
     if (info[(int)chi] & ALLOW_U) {
-=======
-    if (info[chi] & ALLOW_U) {
->>>>>>> 5170773c
       (void)hitu(mtmp, d(mtmp->data->damn, mtmp->data->damd) + 1);
       return (0);
     }
@@ -541,7 +544,8 @@
     mtmp->mgold += gold->amount;
     freegold(gold);
     if (levl[(int)mtmp->mx][(int)mtmp->my].scrsym == '$')
-      newsym(mtmp->mx, mtmp->my);
+      if (levl[(int)mtmp->mx][(int)mtmp->my].scrsym == '$')
+        newsym(mtmp->mx, mtmp->my);
   }
 }
 
@@ -554,8 +558,9 @@
           freeobj(otmp);
           mpickobj(mtmp, otmp);
           if (levl[(int)mtmp->mx][(int)mtmp->my].scrsym == GEM_SYM)
-            newsym(mtmp->mx, mtmp->my); /* %% */
-          return;                       /* pick only one object */
+            if (levl[(int)mtmp->mx][(int)mtmp->my].scrsym == GEM_SYM)
+              newsym(mtmp->mx, mtmp->my); /* %% */
+          return;                         /* pick only one object */
         }
 }
 
